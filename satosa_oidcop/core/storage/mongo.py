import base64
import copy
import datetime
import json
import logging

from idpyoidc.server.exception import ClientGrantMismatch
import pymongo

from .base import SatosaOidcStorage
from idpyoidc.server.session.manager import SessionManager

logger = logging.getLogger(__name__)


class Mongodb(SatosaOidcStorage):
    session_attr_map = {
        "idpyoidc.server.session.info.UserSessionInfo": "sub",
        "idpyoidc.server.session.info.ClientSessionInfo": "client_id",
        "idpyoidc.server.session.grant.Grant": "grant_id",
    }
    token_attr_map = {
        "idpyoidc.server.session.token.AuthorizationCode": "authorization_code",
        "idpyoidc.server.session.token.AccessToken": "access_token",
        "idpyoidc.server.session.token.RefreshToken": "refresh_token",
        "idpyoidc.server.session.token.IDToken": "id_token",
    }

    def __init__(self, storage_conf: dict, url: str, connection_params: dict = None):
        self.storage_conf = storage_conf
        self.url = url
        self.connection_params = connection_params

        # this must be fork safe :)
        self.client = None
        self.db = None
        self.client_db = None
        self.session_db = None

    def _connect(self):
        if not self.client or not self.client.server_info():
            self.client = pymongo.MongoClient(
                self.url, **self.connection_params)
            self.db = getattr(self.client, self.storage_conf["db_name"])
            self.client_db = self.db[self.storage_conf["collections"]["client"]]
            self.session_db = self.db[self.storage_conf["collections"]["session"]]

    def get_client_by_id(self, client_id: str):
        self._connect()
        return self.client_db.find_one({"client_id": client_id}) or {}

    def store_session_to_db(self, session_manager: SessionManager, claims: dict):
        ses_man_dump = session_manager.dump()
        _db = ses_man_dump["db"]
        data = {
            "expires_at": 0,
            "sub": "",
            "client_id": "",
            "grant_id": "",
            "sid": "",
            "sid_encrypted": "",
            "authorization_code": "",
            "access_token": "",
            "id_token": "",
            "refresh_token": "",
            "claims": claims or {},
            "dump": json.dumps(_db),
            "key": ses_man_dump['crypt_config']['kwargs']["password"],
            "salt": ses_man_dump['crypt_config']['kwargs']["salt"]
        }
<<<<<<< HEAD
        
=======

>>>>>>> 16938142
        for k, v in _db.items():
            # TODO: ask to roland to have something better than this
            if len(k) > 128 and ";;" not in k and v[0] == "idpyoidc.server.session.grant.Grant":
                data["sid_encrypted"] = k
                continue
    
            classname = v[0]
            field_name = self.session_attr_map[classname]
            if field_name == "sub":
                data["client_id"] = list(_db.keys())[1].split(";")[-1]
                data[field_name] = _db[list(_db.keys())[2]][1]['sub']
            elif field_name == "client_id":
                data["grant_id"] = v[1]["subordinate"][0]
            elif field_name == "grant_id":
                _exp_time = datetime.datetime.fromtimestamp(v[1]["expires_at"])
                data["expires_at"] = _exp_time
                data["revoked"] = v[1]["revoked"]
                # data['sub'] = v[1]['sub']
                data["sid"] = k

                iss_tokens = {}
                for i in v[1]["issued_token"]:
                    k = list(i.keys())[0]
                    iss_tokens[k] = i[k]["value"]

                for token_type, attr in self.token_attr_map.items():
                    data[attr] = iss_tokens.get(token_type)

        logger.debug(f"Stored oidcop session data to MongoDB: {data}")

        self._connect()
        q = {"grant_id": data["grant_id"]}
        grant = self.session_db.find_one(q)
        if grant:
            # if update preserve the claims
            data["claims"] = grant["claims"]
            self.session_db.update_one(q, {"$set": data})
        else:
            self.session_db.insert_one(data)

    def load_session_from_db(
        self, parse_req, http_headers: dict, session_manager: SessionManager, **kwargs
    ) -> dict:
        """
        This method detects some usefull elements for doing a lookup in the session storage
        then loads the session in-memory

        It doesn't want to do any validation but only loading a session inmemory
        Security validation will be made later by oidcop in process_request
        """
        data = {}
        _q = {}
        http_authz = http_headers.get("headers", {}).get("authorization", "")

        if parse_req.get("grant_type") == "authorization_code":
            # here for auth code flow and token endpoint only
            _q = {
                "authorization_code": parse_req["code"],
                "client_id": parse_req.get("client_id")
                or self.get_client_id_by_basic_auth(http_authz),
            }
        elif http_authz and "Basic " not in http_authz:
            # here for userinfo endpoint
            # exclude Basic auth: we want only bearer and dpop here!
            _q = {
                "access_token": http_authz.replace("Bearer ", ""),
            }
        elif parse_req.get("token"):
            _q = {
                "access_token": parse_req["token"],
            }
        elif parse_req.get("grant_type") == "refresh_token":
            _q = {
                "refresh_token": parse_req["refresh_token"],
            }
        else:
            logger.warning(
                f"load_session_from_db can't find any active session from: {parse_req}"
            )
            return data

        self._connect()
        res = self.session_db.find_one(_q)
        if res:
            data["key"] = res["key"]
            data["salt"] = res["salt"]
            data["db"] = json.loads(res["dump"])
            session_manager.flush()
            session_manager.load(data)
        elif 'client_id' in _q:
            raise ClientGrantMismatch('The client has not been issued the grant')
        return data

    def get_claims_from_sid(self, sid: str):
        self._connect()
        res = self.session_db.find_one({"sid": sid})
        if res:
            return res["claims"]

    def insert_client(self, client_data: dict):
        _client_data = copy.deepcopy(client_data)
        self._connect()
        client_id = _client_data["client_id"]
        if self.get_client_by_id(client_id):
            logger.debug(
                f"OIDC Client {client_id} already present in the client db")
            return
        self.client_db.insert_one(_client_data)

    def get_client_creds_from_basic_auth(self, request_authorization: str):
        cred = base64.b64decode(
            request_authorization.replace("Basic ", "").encode())
        if not cred:
            return

        cred = cred.decode().split(":")
        if len(cred) == 2:
            return cred

    def get_client_id_by_basic_auth(self, request_authorization: str):
        cred = self.get_client_creds_from_basic_auth(request_authorization)

        if len(cred) == 2:
            client_id = cred[0]
            return client_id

    def get_client_by_basic_auth(self, request_authorization: str):
        cred = self.get_client_creds_from_basic_auth(request_authorization)

        if len(cred) == 2:
            client_id = cred[0]
            client_secret = cred[1]

            self._connect()
            return self.client_db.find_one(
                {"client_id": client_id, "client_secret": client_secret}
            )

    def get_registered_clients_id(self):
        self._connect()
        res = self.client_db.distinct("client_id")
        return res<|MERGE_RESOLUTION|>--- conflicted
+++ resolved
@@ -68,11 +68,7 @@
             "key": ses_man_dump['crypt_config']['kwargs']["password"],
             "salt": ses_man_dump['crypt_config']['kwargs']["salt"]
         }
-<<<<<<< HEAD
-        
-=======
-
->>>>>>> 16938142
+
         for k, v in _db.items():
             # TODO: ask to roland to have something better than this
             if len(k) > 128 and ";;" not in k and v[0] == "idpyoidc.server.session.grant.Grant":
