import copy
import datetime
import json
import pytest

from base64 import urlsafe_b64encode
from cryptojwt.key_jar import KeyJar
from cryptojwt.jwk.jwk import key_from_jwk_dict
from cryptojwt.tools import keyconv

from idpyoidc.message.oidc import AccessTokenRequest
from idpyoidc.message.oidc import AuthnToken
from idpyoidc.message.oidc import AuthorizationRequest
from idpyoidc.message.oidc import AuthorizationResponse
from idpyoidc.message.oidc import RegistrationRequest
from idpyoidc.server.exception import UnAuthorizedClient

from saml2.authn_context import PASSWORD
from satosa.attribute_mapping import AttributeMapper
from satosa.context import Context
from satosa_oidcop.idpy_oidcop import OidcOpFrontend
from satosa_oidcop.core.storage.mongo import Mongodb
from satosa.internal import AuthenticationInformation
from satosa.internal import InternalData
from tests.users import USERS
from tests.users import OIDC_USERS

from urllib.parse import urlparse, parse_qsl


CLIENT_1_ID = 'jbxedfmfyc'
CLIENT_1_PASSWD = '19cc69b70d0108f630e52f72f7a3bd37ba4e11678ad1a7434e9818e1'
CLIENT_1_RAT = 'z3PCMmC1HZ1QmXeXGOQMJpWQNQynM4xY'
CLIENT_RED_URL = 'https://127.0.0.1:8090/authz_cb/satosa'
CLIENT_1_SESLOGOUT = 'https://127.0.0.1:8090/session_logout/satosa'

# unused
CLIENT_JWK_DICT = {'keys': [{'kty': 'RSA',
   'use': 'sig',
   'kid': 'OWIzN25HNmY0d0VTNWtMeEstTFU3endZbm9ucjhwTVhfLUdwajU1QS1NMA',
   'n': 'ytqcNOfMII7NT1n4AhG8nWBvNuJ7gfBXdOjde-iPIy0OiXj6CeuXZXdaUsWeUElG3yw03IRyGs6Q1sh1_b3kFTjrfMhj7nX50ZWucZJCO0MLtsPqOfjKCiyOJjb4rSDhDrM2PxNJ_eXEuFzUVB5CPCK2GvKzPBZJvtYmGDnaf0CDH2XcWfUeyrFip2zvJ4wrrb4l-hqngPLhAyNaV3QtzbbXJtQTNPlHYghC_prVj18onHsC68fxQg7OfHmPQq9DVZs24rAb6rqxI0PJwSVbUA89gGjuytQAQEFKzR4AR9bfhZBj6H3X5sOcFg8xg-iOBmQxx7vM_5Dxu1sTIvykFQ',
   'e': 'AQAB',
   'd': 'cQeQhHYoKngHdFCYPWbupu5F6doWoZdu08ixKMqzfxErCXSsNfzc1f_EB1zv0qKR5-Z06e6uubshv1vhSuqU_TJDHLt32zZHZf22PrgVSXoZO9Q8XeL_iN28sxRsSeOJI6y97DVuRBfUHjozYU-e7m0U9T0Im9F7c-dVQKhz0_T6JNr_swwatlL4lrIIc-sAWbTZp30ef8QNze48twxtrhf-NcNIft0GF_jLN3PdQrSe7DmEv6BxSHDG2IKOT-KjmoehkKtc0UTP-465GXFKDQZiMjf7nHh7zdqRCJXPDoS9YFpQFGWvH89p5thBACVMpTOgM3t3eXwUODhwTuXB_Q',
   'p': '-7RuaUjObNfd3iKppj5oSbecRpAa_x_vq5zM6Q0qs0PLyJz6wZRGAvg4pmQFwvGskqOBFXcOPWH4WmmvM6YzuPajIoCMLEojQltmBVaoc-IIo9B7Wry6PXrLjmc-2aFOyECYt8QMkVMC7zcswfA1xy-_gNlXCrA40MLSa6MXv5c',
   'q': 'zlDGTW163TMtXvkah1MvDi9w8qfDHZ9L3iQYhZjvooXIyaRCwQP24EwfYdOeXt1PpKdLbI3ZdeWcjAaqpqJCb-X9BXS_H2KNQkMKqhrKYwrlLEyYkGKsgFTB8Kx1-dgzszV2awR4NJImhl4WdhudUbnD9HDhkOouCICYPeYpbzM'},
  {'kty': 'EC',
   'use': 'sig',
   'kid': 'TjNnM3libWFDMjBpeU5WWmZjVkFqdUFCc0dWd3h2eFNGOW1MSk5VYTVUYw',
   'crv': 'P-256',
   'x': 'AWSp7rX1Obb_D7HZhkjAjND721VZaYp5OuJvc0kxSVE',
   'y': 'X1l4LMpq8dI4idQXUPScuarbyz_a0gq0DjHZhdWWiAw',
   'd': 'd2SBLs_LZIxt2U_sdcjTCLLoMYWli_HYkZ0YIDe2SvE'}]
}
# unused
CLIENT_RSA_KEY = key_from_jwk_dict(CLIENT_JWK_DICT['keys'][0])

CLIENT_CONF = {
        'client_id': CLIENT_1_ID,
        'client_name': "ciro",
        'client_salt': '6flfsj0Z',
        'registration_access_token': CLIENT_1_RAT,
        'registration_client_uri': f'https://127.0.0.1:8000/registration_api?client_id={CLIENT_1_ID}',
        'client_id_issued_at': datetime.datetime.utcnow().timestamp(),
        'client_secret': CLIENT_1_PASSWD,
        'client_secret_expires_at': (datetime.datetime.utcnow() + datetime.timedelta(days=365)).timestamp(),
        'application_type': 'web',
        'contacts': ['ops@example.com'],
        'token_endpoint_auth_method': 'client_secret_basic',
        # TODO for jwe and rfc7523
        # 'jwks_uri': 'https://127.0.0.1:8099/static/jwks.json',
        #'jwks': CLIENT_RSA_KEY.serialize(),
        'redirect_uris': [(CLIENT_RED_URL, {})],
        'post_logout_redirect_uris': [(CLIENT_1_SESLOGOUT, None)],
        'response_types': ['code'],
        'grant_types': ['authorization_code'],
        'allowed_scopes': ['openid', 'profile', 'email', 'offline_access']
}

BASE_URL = "https://idpy.oidc.provid.er"
OIDCOP_CONF = {
  "domain": "localhost",
  "server_name": "localhost",
  "base_url": BASE_URL,
  "storage": {
    "class": "satosa_oidcop.core.storage.mongo.Mongodb",
    "kwargs": {
      "url": "mongodb://127.0.0.1:27017/oidcop",
      "connection_params": {
        # "username": "satosa",
        # "password": "thatpassword",
        "connectTimeoutMS": 2000,
        "socketTimeoutMS": 2000,
        "serverSelectionTimeoutMS": 2000
      }
    },
    "db_name": "oidcop",
    "collections": {
      "session": "session_test",
      "client": "client_test"
    }
  },
  "default_target_backend": "spidSaml2",
  "salt_size": 8,
  "op": {
    "server_info": {
      "add_on": {
        "pkce": {
          "function": "idpyoidc.server.oidc.add_on.pkce.add_pkce_support",
          "kwargs": {
            "code_challenge_method": "S256 S384 S512",
            "essential": False
          }
        }
      },
      "authentication": {
        "user": {
          "acr": "urn:oasis:names:tc:SAML:2.0:ac:classes:InternetProtocolPassword",
          "class": "satosa_oidcop.core.user_authn.SatosaAuthnMethod"
        }
      },
      "authz": {
        "class": "idpyoidc.server.authz.AuthzHandling",
        "kwargs": {
          "grant_config": {
            "expires_in": 43200,
            "usage_rules": {
              "access_token": {},
              "authorization_code": {
                "max_usage": 1,
                "supports_minting": [
                  "access_token",
                  "refresh_token",
                  "id_token"
                ]
              },
              "access_token": {},
              "refresh_token": {
                "supports_minting": [
                  "access_token",
                  "refresh_token"
                ]
              }
            }
          }
        }
      },
      "capabilities": {
        "grant_types_supported": [
          "authorization_code",
          "urn:ietf:params:oauth:grant-type:jwt-bearer",
          "refresh_token"
        ],
        "subject_types_supported": [
          "public",
          "pairwise"
        ],
        "scopes_supported": ["openid", "profile", "offline_access"],
        "claims_supported": ["sub", "given_name", "birthdate", "email"],
        "request_object_signing_alg_values_supported": [
          "RS256",
          "RS384",
          "RS512",
          "ES256",
          "ES384",
          "ES512"
        ]
      },
      "claims_interface": {
        "class": "idpyoidc.server.session.claims.ClaimsInterface",
        "kwargs": {}
      },
      "endpoint": {
        "provider_info": {
          "class": "idpyoidc.server.oidc.provider_config.ProviderConfiguration",
          "kwargs": {
            "client_authn_method": None
          },
          "path": ".well-known/openid-configuration"
        },
        "authorization": {
          "class": "idpyoidc.server.oidc.authorization.Authorization",
          "kwargs": {
            "claims_parameter_supported": True,
            "client_authn_method": None,
            "request_object_encryption_alg_values_supported": [
              "RSA-OAEP",
              "RSA-OAEP-256"
            ],
            "request_parameter_supported": True,
            "request_uri_parameter_supported": True,
            "response_modes_supported": [
              "query",
              "fragment",
              "form_post"
            ],
            "response_types_supported": [
              "code"
            ]
          },
          "path": "OIDC/authorization"
        },
        "token": {
          "class": "idpyoidc.server.oidc.token.Token",
          "kwargs": {
            "client_authn_method": [
              "client_secret_post",
              "client_secret_basic",
              "client_secret_jwt",
              "private_key_jwt"
            ]
          },
          "path": "OIDC/token"
        },
        "userinfo": {
          "class": "idpyoidc.server.oidc.userinfo.UserInfo",
          "kwargs": {
            "claim_types_supported": [
              "normal",
              "aggregated",
              "distributed"
            ],
            "userinfo_encryption_alg_values_supported": [
              "RSA-OAEP",
              "RSA-OAEP-256"
            ],
            "userinfo_signing_alg_values_supported": [
              "RS256",
              "RS512",
              "ES256",
              "ES512"
            ]
          },
          "path": "OIDC/userinfo"
        },
        "introspection": {
          "class": "idpyoidc.server.oauth2.introspection.Introspection",
          "kwargs": {
            "client_authn_method": [
              "client_secret_post",
              "client_secret_basic",
              "client_secret_jwt",
              "private_key_jwt"
            ],
            "release": [
              "username"
            ]
          },
          "path": "OIDC/introspection"
        },
        "registration": {
            "class": "idpyoidc.server.oidc.registration.Registration",
            "kwargs": {
              "client_authn_method": None,
              "client_id_generator": {
                "class": "idpyoidc.server.oidc.registration.random_client_id",
                "kwargs": {}
               },
              "client_secret_expiration_time": 432000
            },
            "path": "OIDC/registration"
        },
        "registration_read": {
            "class": "idpyoidc.server.oidc.read_registration.RegistrationRead",
            "kwargs": {
              "client_authn_method": [
               "bearer_header"
               ]},
            "path": "OIDC/registration_read"
        },
      },
      "httpc_params": {
        "verify": False
      },
      "issuer": "https://localhost:10000",
      "keys": {
        "key_defs": [
          {
            "type": "RSA",
            "use": [
              "sig"
            ]
          },
          {
            "crv": "P-256",
            "type": "EC",
            "use": [
              "sig"
            ]
          }
        ],
        "private_path": "data/oidc_op/private/jwks.json",
        "public_path": "data/static/jwks.json",
        "read_only": False,
        "uri_path": "OIDC/jwks.json"
      },
      "login_hint2acrs": {
        "class": "idpyoidc.server.login_hint.LoginHint2Acrs",
        "kwargs": {
          "scheme_map": {
            "email": [
              "urn:oasis:names:tc:SAML:2.0:ac:classes:InternetProtocolPassword"
            ]
          }
        }
      },
      "session_params": {
        "password": "__password_used_to_encrypt_access_token_sid_value",
        "salt": "salt involved in session sub hash ",
        "sub_func": {
          "pairwise": {
            "class": "idpyoidc.server.session.manager.PairWiseID",
            "kwargs": {
              "salt": "CHANGE_ME_OR_LET_IT_BE_RANDOMIC"
            }
          },
          "public": {
            "class": "idpyoidc.server.session.manager.PublicID",
            "kwargs": {
              "salt": "CHANGE_ME_OR_LET_IT_BE_RANDOMIC"
            }
          }
        }
      },
      "template_dir": "templates",
      "token_handler_args": {
        "code": {
          "kwargs": {
            "lifetime": 600
          }
        },
        "id_token": {
          "class": "idpyoidc.server.token.id_token.IDToken",
          "kwargs": {
            "id_token_encryption_alg_values_supported": [
              "RSA-OAEP",
              "RSA-OAEP-256"
            ],
            "id_token_encryption_enc_values_supported": [
              "A128CBC-HS256",
              "A192CBC-HS384",
              "A256CBC-HS512",
              "A128GCM",
              "A192GCM",
              "A256GCM"
            ],
            "id_token_signing_alg_values_supported": [
              "RS256",
              "RS512",
              "ES256",
              "ES512"
            ]
          }
        },
        "refresh": {
          "kwargs": {
            "lifetime": 86400
          }
        },
        "token": {
          "class": "idpyoidc.server.token.jwt_token.JWTToken",
          "kwargs": {
            "lifetime": 3600
          }
        }
      },
      "userinfo": {
        "class": "satosa_oidcop.core.user_info.SatosaOidcUserInfo"
      }
    }
  }
}

INTERNAL_ATTRIBUTES = {
    "attributes": {"mail": {"saml": ["email"], "openid": ["email"]}}
}

CLIENT_AUTHN_REQUEST = {
    'redirect_uri': CLIENT_RED_URL,
    'scope': 'openid profile email offline_access',
    'response_type': 'code',
    'nonce': 'my_nonce',
    'state': 'my_state',
    # TODO
    # 'code_challenge': 'W-Wr0SA2lQgTEKrJm_t-RFzQtaY_-wXxrCp5PnanTe0',
    # 'code_challenge_method': 'S256',
    'client_id': CLIENT_1_ID,
    "prompt": "consent" # required for scope offline_access
}

msg = {
    "application_type": "web",
    "redirect_uris": [
        "https://client.example.org/callback",
        "https://client.example.org/callback2",
    ],
    "client_name": "My Example",
    "client_name#ja-Jpan-JP": "クライアント名",
    "subject_type": "pairwise",
    "token_endpoint_auth_method": "client_secret_basic",
    # "jwks_uri": "https://client.example.org/my_public_keys.jwks",
    "userinfo_encrypted_response_alg": "RSA-OAEP",
    "userinfo_encrypted_response_enc": "A128CBC-HS256",
    "contacts": ["ve7jtb@example.org", "mary@example.org"],
    "request_uris": [
        "https://client.example.org/rf.txt#qpXaRLh_n93TT",
        "https://client.example.org/rf.txt",
    ],
    "post_logout_redirect_uris": [
        "https://rp.example.com/pl?foo=bar",
        "https://rp.example.com/pl",
    ],
}

CLI_REQ = RegistrationRequest(**msg)


class TestOidcOpFrontend(object):

    def create_frontend(self, mongodb_instance, frontend_config=OIDCOP_CONF):
        # monkey patch
        def monkey_mongo(obj):
            obj.client = mongodb_instance

        # will use in-memory storage
        frontend = OidcOpFrontend(lambda ctx, req: None, INTERNAL_ATTRIBUTES,
                                  frontend_config, BASE_URL, "oidc_frontend")
        frontend.register_endpoints(["foo_backend"])
        return frontend

    def clean_inmemory(self, frontend):
        # clean up cdb
        _ec = frontend.app.server.context
        _ec.cdb = {}
        # sman
        frontend._flush_endpoint_context_memory()

    @pytest.fixture
    def frontend(self, mongodb_instance):
        return self.create_frontend(mongodb_instance, OIDCOP_CONF)

    def test_jwks_endpoint(self, context, frontend):
        res = frontend.jwks_endpoint(context)
        assert res._status == "200 OK"
        msg = json.loads(res.message)
        assert msg.get('keys')

    def test_provider_info_endpoint(self, context, frontend):
        res = frontend.provider_info_endpoint(context)
        assert res._status == "200 OK"
        msg = json.loads(res.message)
        assert msg.get('token_endpoint_auth_methods_supported')

    def get_authn_req(self, **kwargs):
        """ produces default or customized oidc autz requests """
        data = copy.deepcopy(CLIENT_AUTHN_REQUEST)
        if kwargs:
            data.update(kwargs)

        req = AuthorizationRequest(**data)
        return req

    @pytest.fixture
    def authn_req(self):
        return self.get_authn_req()

    def insert_client_in_client_db(self, frontend, **kwargs):
        client_conf = copy.deepcopy(CLIENT_CONF)
        client_conf.update(kwargs)

        frontend.app.storage.insert_client(client_conf)
        client = frontend.app.storage.get_client_by_id(
                    client_conf['client_id'])
        return client

    def prepare_call(self, context, frontend, authn_req):
        frontend.auth_req_callback_func = lambda x, y: x
        client = self.insert_client_in_client_db(frontend)
        context.request = authn_req.to_dict()
        return client

    def test_authorization_endpoint(self, context, frontend, authn_req):
        client = self.prepare_call(context, frontend, authn_req)
        assert client['client_id'] == authn_req['client_id']
        res = frontend.authorization_endpoint(context)
        assert isinstance(res, Context)

    def test_handle_authn_request(self, context, frontend, authn_req):
        client = self.prepare_call(context, frontend, authn_req)
        res = frontend.handle_authn_request(context)
        assert isinstance(res, Context)

    def test_handle_authn_request_faulty(self, context, frontend, authn_req):
        client = self.prepare_call(context, frontend, authn_req)

        context.request = {
            'scope': 'email', 'response_type': 'code', 'client_id': CLIENT_1_ID
        }
        res = frontend.handle_authn_request(context)
        assert json.loads(res.message)['error_description'] == "Missing required attribute 'redirect_uri'"

        context.request['redirect_uri'] = CLIENT_RED_URL
        res = frontend.handle_authn_request(context)
        assert json.loads(res.message)['error_description'] == 'openid not in scope'

        context.request['scope'] = 'openid'
        res = frontend.handle_authn_request(context)
        # now's good :)

    def setup_for_authn_response(self, context, frontend, auth_req):
        context.state[frontend.name] = {"oidc_request": auth_req.to_dict()}
        auth_info = AuthenticationInformation(
            PASSWORD, "2021-09-30T12:21:37Z", "unittest_idp.xml"
        )
        internal_response = InternalData(auth_info=auth_info)
        internal_response.attributes = AttributeMapper(
            frontend.internal_attributes
        ).to_internal("saml", USERS["testuser1"])
        internal_response.subject_id = USERS["testuser1"]["eduPersonTargetedID"][0]
        return internal_response

    def test_handle_authn_response_authcode_flow(self, context, frontend, authn_req):
        self.insert_client_in_client_db(frontend, redirect_uri = authn_req["redirect_uri"])
        internal_response = self.setup_for_authn_response(context, frontend, authn_req)
        http_resp = frontend.handle_authn_response(context, internal_response)
        assert http_resp.message.startswith(authn_req["redirect_uri"])
        assert http_resp.status == '303 See Other'
        _res = urlparse(http_resp.message).query
        resp = AuthorizationResponse().from_urlencoded(_res)

        assert sorted(resp["scope"]) == sorted(authn_req["scope"])
        assert resp["code"]
        assert frontend.name not in context.state
        # Test Token endpoint
        context.request = {
            'grant_type': 'authorization_code',
            'redirect_uri': CLIENT_RED_URL,
            'client_id': CLIENT_AUTHN_REQUEST['client_id'],
            'state': CLIENT_AUTHN_REQUEST['state'],
            'code': resp["code"],
            # TODO
            # 'code_verifier': 'ySfTlMpTEZPYU7H0XQZ75b3B568R5kkMkGRuRpQHOr1KNC9oimGnWygexLJuTyyT'
        }

        credentials = f"{CLIENT_1_ID}:{CLIENT_1_PASSWD}"
        basic_auth = urlsafe_b64encode(credentials.encode("utf-8")).decode("utf-8")
        _basic_auth = f"Basic {basic_auth}"
        context.request_authorization = _basic_auth

        # cleanup
        self.clean_inmemory(frontend)

        token_resp = frontend.token_endpoint(context)
        _token_resp = json.loads(token_resp.message)
        assert _token_resp.get('access_token')
        assert _token_resp.get('id_token')

        # cleanup
        self.clean_inmemory(frontend)

<<<<<<< HEAD
=======
        # Test Token endpoint without client ID
        # start new authentication first
        internal_response = self.setup_for_authn_response(context, frontend, authn_req)

        http_resp = frontend.handle_authn_response(context, internal_response)
        _res = urlparse(http_resp.message).query
        resp = AuthorizationResponse().from_urlencoded(_res)
        context.request = {
            'grant_type': 'authorization_code',
            'redirect_uri': CLIENT_RED_URL,
            'state': CLIENT_AUTHN_REQUEST['state'],
            'code': resp["code"],
        }
        token_resp = frontend.token_endpoint(context)
        _token_resp = json.loads(token_resp.message)
        assert _token_resp.get('access_token')
        assert _token_resp.get('id_token')

        # cleanup
        self.clean_inmemory(frontend)

>>>>>>> 16938142
        # Test UserInfo endpoint with FAULTY access_token
        context.request = {}
        _access_token = _token_resp['access_token']
        context.request_authorization = f"{_token_resp['token_type']} {_access_token[:-2]}"
        userinfo_resp = frontend.userinfo_endpoint(context)
        assert userinfo_resp.status == "403"

        # Test UserInfo endpoint
        context.request = {}
        _access_token = _token_resp['access_token']
        context.request_authorization = f"{_token_resp['token_type']} {_access_token}"
        userinfo_resp = frontend.userinfo_endpoint(context)

        # TODO clientId is not in endpoint_context.cdb and it causes UnknownClient exception. Is it possible it is caused by cleanup?
        _userinfo_resp = json.loads(userinfo_resp.message)
        assert _userinfo_resp.get("sub")

        # cleanup
        self.clean_inmemory(frontend)

        # Test token introspection endpoint
        context.request = {
         'token': _access_token,
         'token_type_hint': 'access_token'
        }
        context.request_authorization = _basic_auth
        introspection_resp = frontend.introspection_endpoint(context)
        assert json.loads(introspection_resp.message).get('sub')

    def test_token_endpoint_without_clientid(self, context, frontend, authn_req):
        self.insert_client_in_client_db(frontend, redirect_uri = authn_req["redirect_uri"])
        internal_response = self.setup_for_authn_response(context, frontend, authn_req)
        http_resp = frontend.handle_authn_response(context, internal_response)
        #  assert http_resp.message.startswith(authn_req["redirect_uri"])
        #  assert http_resp.status == '303 See Other'
        _res = urlparse(http_resp.message).query
        resp = AuthorizationResponse().from_urlencoded(_res)

        #  assert sorted(resp["scope"]) == sorted(authn_req["scope"])
        #  assert resp["code"]
        #  assert frontend.name not in context.state
        # Test Token endpoint
        context.request = {
            'grant_type': 'authorization_code',
            'redirect_uri': CLIENT_RED_URL,
            'client_id': CLIENT_AUTHN_REQUEST['client_id'],
            'state': CLIENT_AUTHN_REQUEST['state'],
            'code': resp["code"],
        }

        credentials = f"{CLIENT_1_ID}:{CLIENT_1_PASSWD}"
        basic_auth = urlsafe_b64encode(credentials.encode("utf-8")).decode("utf-8")
        _basic_auth = f"Basic {basic_auth}"
        context.request_authorization = _basic_auth
    
        # Test Token endpoint without client ID
        # start new authentication first
        internal_response = self.setup_for_authn_response(context, frontend, authn_req)
        
        http_resp = frontend.handle_authn_response(context, internal_response)
        _res = urlparse(http_resp.message).query
        resp = AuthorizationResponse().from_urlencoded(_res)
        context.request = {
            'grant_type': 'authorization_code',
            'redirect_uri': CLIENT_RED_URL,
            'state': CLIENT_AUTHN_REQUEST['state'],
            'code': resp["code"],
        }
        token_resp = frontend.token_endpoint(context)
        _token_resp = json.loads(token_resp.message)
        assert _token_resp.get('access_token')
        assert _token_resp.get('id_token')

        # cleanup
        self.clean_inmemory(frontend)

    def test_fault_token_endpoint(self, context, frontend):
        # Test Token endpoint
        context.request = {
            'grant_type': 'authorization_code',
            'redirect_uri': CLIENT_RED_URL,
            'client_id': CLIENT_AUTHN_REQUEST['client_id'],
            'state': CLIENT_AUTHN_REQUEST['state'],
            'code': "FAKE-CODE",
            # TODO
            # 'code_verifier': 'ySfTlMpTEZPYU7H0XQZ75b3B568R5kkMkGRuRpQHOr1KNC9oimGnWygexLJuTyyT'
        }
        # and missing credentials ... just to test the exception in satosa
        # for security checks see oidcop tests

        # here fails client auth
        token_resp = frontend.token_endpoint(context)
        assert 'error' in token_resp.message

        # insert the client and miss client auth Basic
        self.insert_client_in_client_db(frontend)
        token_resp = frontend.token_endpoint(context)
        assert 'error' in token_resp.message

        # put also auth basic
        credentials = f"{CLIENT_1_ID}:{CLIENT_1_PASSWD}"
        basic_auth = urlsafe_b64encode(credentials.encode("utf-8")).decode("utf-8")
        context.request_authorization = f"Basic {basic_auth}"
        token_resp = frontend.token_endpoint(context)
        assert token_resp.status == '403'
        assert json.loads(token_resp.message)['error'] == 'invalid_grant'

    def test_load_cdb_basicauth(self, context, frontend):
        self.insert_client_in_client_db(frontend)
        credentials = f"{CLIENT_1_ID}:{CLIENT_1_PASSWD}"
        basic_auth = urlsafe_b64encode(credentials.encode("utf-8")).decode("utf-8")
        context.request_authorization = f"Basic {basic_auth}"
        client = frontend._load_cdb(context)
        assert client

    def test_handle_authn_response_hibrid_flow(self, context, frontend, authn_req):
        response_type = "code id_token token".split(' ')
        self.insert_client_in_client_db(
            frontend,
            response_types = response_type,
            redirect_uri = authn_req["redirect_uri"],
        )
        authn_req['response_type'] = response_type
        internal_response = self.setup_for_authn_response(context, frontend, authn_req)
        http_resp = frontend.handle_authn_response(context, internal_response)

        res = dict(parse_qsl(urlparse(http_resp.message).query))
        assert res.get('access_token')
        assert res.get('id_token')
        assert res.get('code')

    def test_handle_authn_response_implicit_flow(self, context, frontend, authn_req):
        response_type = "id_token token".split(' ')
        self.insert_client_in_client_db(
            frontend,
            response_types = response_type,
            redirect_uri = authn_req["redirect_uri"],
        )
        authn_req['response_type'] = response_type
        internal_response = self.setup_for_authn_response(context, frontend, authn_req)
        http_resp = frontend.handle_authn_response(context, internal_response)

        res = dict(parse_qsl(urlparse(http_resp.message).query))
        assert res.get('access_token')
        assert res.get('id_token')

        # tests introspection and userinfo with implicit flow

        # Test UserInfo endpoint
        context.request = {}
        _access_token = res.get('access_token')
        context.request_authorization = f"{res['token_type']} {_access_token}"
        userinfo_resp = frontend.userinfo_endpoint(context)

        _userinfo_resp = json.loads(userinfo_resp.message)
        assert _userinfo_resp.get("sub")

        # Test token introspection endpoint
        credentials = f"{CLIENT_1_ID}:{CLIENT_1_PASSWD}"
        basic_auth = urlsafe_b64encode(credentials.encode("utf-8")).decode("utf-8")
        _basic_auth = f"Basic {basic_auth}"

        context.request = {
         'token': _access_token,
         'token_type_hint': 'access_token'
        }
        context.request_authorization = _basic_auth
        introspection_resp = frontend.introspection_endpoint(context)
        assert json.loads(introspection_resp.message).get('sub')

    def test_refresh_token(self, context, frontend, authn_req):
        response_type = "code".split(' ')
        scope = ["openid", "offline_access"]
        self.insert_client_in_client_db(
            frontend,
            response_types = response_type,
            redirect_uri = authn_req["redirect_uri"],
            scope = scope
        )

        authn_req['response_type'] = response_type
        authn_req['scope'] = ["openid", "offline_access"]
        internal_response = self.setup_for_authn_response(context, frontend, authn_req)
        http_resp = frontend.handle_authn_response(context, internal_response)
        assert http_resp.message.startswith(authn_req["redirect_uri"])

        assert http_resp.status == '303 See Other'
        _res = urlparse(http_resp.message).query
        resp = AuthorizationResponse().from_urlencoded(_res)

        assert sorted(resp["scope"]) == sorted(authn_req["scope"])
        assert resp["code"]
        assert frontend.name not in context.state

        context.request = {
            'grant_type': 'authorization_code',
            'redirect_uri': CLIENT_RED_URL,
            'client_id': CLIENT_AUTHN_REQUEST['client_id'],
            'state': CLIENT_AUTHN_REQUEST['state'],
            'code': resp["code"],
            # TODO
            # 'code_verifier': 'ySfTlMpTEZPYU7H0XQZ75b3B568R5kkMkGRuRpQHOr1KNC9oimGnWygexLJuTyyT'
        }

        credentials = f"{CLIENT_1_ID}:{CLIENT_1_PASSWD}"
        basic_auth = urlsafe_b64encode(credentials.encode("utf-8")).decode("utf-8")
        _basic_auth = f"Basic {basic_auth}"
        context.request_authorization = _basic_auth

        token_resp = frontend.token_endpoint(context)
        res = json.loads(token_resp.message)
        assert res.get('refresh_token')

        # test refresh token
        context.request = {
            "grant_type" : "refresh_token",
            "client_id" : CLIENT_1_ID,
            "client_secret" : CLIENT_1_PASSWD,
            "refresh_token" : res.get('refresh_token')
        }
        refresh_resp = frontend.token_endpoint(context)
        _res = json.loads(refresh_resp.message)
        assert _res.get('refresh_token')
        assert _res.get('access_token')

        # Test FAULTY refresh_token
        context.request["refresh_token"] = _res.get('refresh_token')[:-2]
        refresh_resp = frontend.token_endpoint(context)
        assert refresh_resp.status == "403"
        _res = json.loads(refresh_resp.message)
        assert _res['error'] == "invalid_grant"
        assert _res['error_description'] == "Invalid refresh token"

    # def test_private_key_jwt_token_endpoint(self, context, frontend):
        # """
        # Unused because we cannot have private_key_jwt/RFC7523 in satosa
        # client/rp is a machine, while auth code flow needs an human user

        # in satosa the user MUST call the authorization endpoint
        # """
        # client_assertion_data = {
            # "iss": CLIENT_1_ID,
            # "sub": CLIENT_1_ID,
            # "aud": [f"{BASE_URL}/OIDC/token"],
            # "jti": "my-opaque-jti-value",
            # "exp": (datetime.datetime.now() + datetime.timedelta(days=1)).timestamp(),
            # "iat": datetime.datetime.now().timestamp()

        # }
        # _private_key_jwt = AuthnToken(**client_assertion_data)
        # client_assertion = _private_key_jwt.to_jwt(key=[CLIENT_RSA_KEY], algorithm='RS256')

        # ## Test Token endpoint
        # context.request = {
            # 'grant_type': 'authorization_code',
            # 'redirect_uri': CLIENT_RED_URL,
            # 'state': CLIENT_AUTHN_REQUEST['state'],
            # 'code': "FAKE-CODE",
            # "client_assertion_type": "urn:ietf:params:oauth:client-assertion-type:jwt-bearer",
            # "client_assertion": client_assertion
        # }
        # self.insert_client_in_client_db(frontend)
        # token_resp = frontend.token_endpoint(context)
        # breakpoint()

    def test_client_registration_endpoint(self, context, frontend, authn_req):
        # just to test reserved client_id
        self.insert_client_in_client_db(frontend)
        context.request = CLI_REQ.to_dict()
        http_resp = frontend.registration_endpoint(context)
        _resp = json.loads(http_resp.message)
        assert _resp['client_id']

    def test_client_registration_read_endpoint(self, context, frontend, authn_req):
        self.insert_client_in_client_db(frontend)
        _bearer_auth = f"Bearer {CLIENT_1_RAT}"
        context.request_authorization = _bearer_auth
        context.request = {'client_id': CLIENT_1_ID}
        http_resp = frontend.registration_read_endpoint(context)
        _resp = json.loads(http_resp.message)
        assert _resp['client_id'] == CLIENT_1_ID
        assert _resp['client_secret'] == CLIENT_1_PASSWD


    def test_handle_authn_authcode_steal_two_clients(self, context, frontend, authn_req):
        # client 1
        self.insert_client_in_client_db(frontend, redirect_uri = authn_req["redirect_uri"])

        # client 2
        self.insert_client_in_client_db(
            frontend,
            client_id="client_2",
            redirect_uri = authn_req["redirect_uri"]
        )

        internal_response = self.setup_for_authn_response(context, frontend, authn_req)
        http_resp = frontend.handle_authn_response(context, internal_response)
        assert http_resp.message.startswith(authn_req["redirect_uri"])
        assert http_resp.status == '303 See Other'
        _res = urlparse(http_resp.message).query
        resp = AuthorizationResponse().from_urlencoded(_res)

        assert sorted(resp["scope"]) == sorted(authn_req["scope"])
        assert resp["code"]
        assert frontend.name not in context.state


        # imagine that client2 steals the auth code and uses it to Token endpoint
        context.request = {
            'grant_type': 'authorization_code',
            'redirect_uri': CLIENT_RED_URL,
            'client_id': "client_2",
            'state': CLIENT_AUTHN_REQUEST['state'],
            'code': resp["code"],
            # TODO
            # 'code_verifier': 'ySfTlMpTEZPYU7H0XQZ75b3B568R5kkMkGRuRpQHOr1KNC9oimGnWygexLJuTyyT'
        }

        credentials = f"client_2:{CLIENT_1_PASSWD}"
        basic_auth = urlsafe_b64encode(credentials.encode("utf-8")).decode("utf-8")
        _basic_auth = f"Basic {basic_auth}"
        context.request_authorization = _basic_auth

        # TODO idpyoidc.server.exception.InvalidBranchID exception is caused cuz 'one!for!all' (user_id) is not found in Database.db (don't know how to put it there)
        token_resp = frontend.token_endpoint(context)
        _token_resp = json.loads(token_resp.message)
        assert _token_resp.get('error') == "invalid_request"


    def test_authorization_endpoint_refresh_without_consent(self, context, frontend):
        authn_req = self.get_authn_req(**{"prompt":"none"})
        client = self.prepare_call(context, frontend, authn_req)
        assert client['client_id'] == authn_req['client_id']
        res = frontend.authorization_endpoint(context)
        assert res.message == '{"error": "invalid_request", "error_description": "consent in prompt"}'


    def teardown_method(self):
        """ Clean up mongo """
        frontend = self.create_frontend(OIDCOP_CONF)
        if frontend.app.storage.client_db:
            frontend.app.storage.client_db.drop()
        if frontend.app.storage.session_db:
            frontend.app.storage.session_db.drop()<|MERGE_RESOLUTION|>--- conflicted
+++ resolved
@@ -557,8 +557,6 @@
         # cleanup
         self.clean_inmemory(frontend)
 
-<<<<<<< HEAD
-=======
         # Test Token endpoint without client ID
         # start new authentication first
         internal_response = self.setup_for_authn_response(context, frontend, authn_req)
@@ -580,7 +578,7 @@
         # cleanup
         self.clean_inmemory(frontend)
 
->>>>>>> 16938142
+
         # Test UserInfo endpoint with FAULTY access_token
         context.request = {}
         _access_token = _token_resp['access_token']
@@ -686,7 +684,7 @@
         context.request_authorization = f"Basic {basic_auth}"
         token_resp = frontend.token_endpoint(context)
         assert token_resp.status == '403'
-        assert json.loads(token_resp.message)['error'] == 'invalid_grant'
+        assert json.loads(token_resp.message)['error'] == 'invalid_request'
 
     def test_load_cdb_basicauth(self, context, frontend):
         self.insert_client_in_client_db(frontend)
